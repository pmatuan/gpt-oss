#include "attention.cpp"
#include "getp_eval.cpp"
#include "matmul.cpp"
#include "profiler.h"
#include "prompt_ctx.cpp"
#include "utility.cpp"
#include <hip/hip_bfloat16.h>
#include <hip/hip_runtime.h>
#include <math.h>
#include <mutex>
#include <omp.h>
#include <pthread.h>
#include <stdint.h>
#include <stdio.h>
#include <stdlib.h>
#include <string.h>
#include <vector>

#ifndef GETP_RUN
#define GETP_RUN

struct GPUActivationBuffers {
  float *d_x, *d_t, *d_tb, *d_tb2;
  float *d_router_score, *d_topk_v;
  int *d_topk_i;
  float *d_gate_up, *d_e_agg;
  float *d_gate_up_workspace; // Pre-allocated workspace for MLP
  float *d_qkv, *d_q, *d_k, *d_v;
  float *d_key_cache, *d_value_cache;
  float *d_att, *d_logits, *d_mask;
  float *d_cos_vals, *d_sin_vals;
  int *d_token2row;
  int *d_tokens;
  int *d_pos;
  float *d_inv_rms; // [B]
};

struct GPUWeightBuffersFP32 {
  float *d_rms_attn_w, *d_rms_ffn_w;
  float *d_b_qkv, *d_b_o, *d_attn_sinks;
  float *d_w_router, *d_b_router;
  float *d_rms_out_w;
};

struct GPUExpertBiasBuffers {
  float *g_b_mlp1;
  float *g_b_mlp2;
};

struct GPUWeightBuffersBF16 {
  bf16_t *d_token_embedding_table_bf16;
  bf16_t *d_w_qkv_bf16, *d_w_o_bf16;
  bf16_t *d_w_mlp1_bf16, *d_w_mlp2_bf16;
  bf16_t *d_out_bf16;
};

struct DeviceContext {
  int device_id;

  GPUActivationBuffers gpu_activations;
  GPUWeightBuffersFP32 gpu_weights_fp32;
  GPUExpertBiasBuffers gpu_expert_bias;
  GPUWeightBuffersBF16 gpu_weights_bf16;
  int capacity_B = 1;
  hipStream_t *streams = nullptr;
  int n_streams = 0;
};

static Config *model_config;

static std::vector<DeviceContext> g_devices;
static int g_num_devices = 0;

static void init_device_context(DeviceContext &ctx, int device_id,
                                Transformer *transformer) {
  ctx.device_id = device_id;
  HIP_CHECK(hipSetDevice(device_id));

  model_config = &transformer->config;
  const int H = model_config->hidden_dim;
  const int V = model_config->vocab_size;
  const int L = model_config->n_layers;
  const int E = model_config->n_experts;
  const int D = model_config->head_dim;
  const int Hq = model_config->n_attn_heads;
  const int Hk = model_config->n_kv_heads;
  const int KV = D * Hk;
  const int S = model_config->seq_len;
  const int IM = model_config->intermediate_dim;

  printf("Initializing device %d...\n", device_id);
  debug_print_gpu_memory("before allocations", device_id);

  // Activations
  HIP_CHECK(hipMalloc(&ctx.gpu_activations.d_x, H * sizeof(float)));
  HIP_CHECK(hipMalloc(&ctx.gpu_activations.d_t, H * sizeof(float)));
  HIP_CHECK(hipMalloc(&ctx.gpu_activations.d_tb, D * Hq * sizeof(float)));
  HIP_CHECK(hipMalloc(&ctx.gpu_activations.d_tb2, H * sizeof(float)));

  HIP_CHECK(hipMalloc(&ctx.gpu_activations.d_router_score, E * sizeof(float)));
  HIP_CHECK(hipMalloc(&ctx.gpu_activations.d_topk_v,
                      model_config->experts_per_token * sizeof(float)));
  HIP_CHECK(hipMalloc(&ctx.gpu_activations.d_topk_i,
                      model_config->experts_per_token * sizeof(int)));

  HIP_CHECK(hipMalloc(&ctx.gpu_activations.d_gate_up, IM * sizeof(float)));
  HIP_CHECK(hipMalloc(&ctx.gpu_activations.d_e_agg, H * sizeof(float)));
  
  // Pre-allocate workspace for maximum expected batch size
  ctx.gpu_activations.d_gate_up_workspace = nullptr;

  HIP_CHECK(hipMalloc(&ctx.gpu_activations.d_qkv,
                      (D * (Hq + 2 * Hk)) * sizeof(float)));
  HIP_CHECK(hipMalloc(&ctx.gpu_activations.d_q, Hq * D * sizeof(float)));
  HIP_CHECK(hipMalloc(&ctx.gpu_activations.d_k, Hk * D * sizeof(float)));
  HIP_CHECK(hipMalloc(&ctx.gpu_activations.d_v, Hk * D * sizeof(float)));

  HIP_CHECK(
      hipMalloc(&ctx.gpu_activations.d_key_cache, L * S * KV * sizeof(float)));
  HIP_CHECK(hipMalloc(&ctx.gpu_activations.d_value_cache,
                      L * S * KV * sizeof(float)));
  HIP_CHECK(hipMalloc(&ctx.gpu_activations.d_att, Hq * S * sizeof(float)));
  HIP_CHECK(hipMalloc(&ctx.gpu_activations.d_logits, V * sizeof(float)));

  HIP_CHECK(
      hipMalloc(&ctx.gpu_activations.d_cos_vals, (D / 2) * sizeof(float)));
  HIP_CHECK(
      hipMalloc(&ctx.gpu_activations.d_sin_vals, (D / 2) * sizeof(float)));

  HIP_CHECK(hipMalloc(&ctx.gpu_activations.d_token2row, S * sizeof(int)));
  {
    int *h_token2row = (int *)malloc(S * sizeof(int));
#pragma omp parallel for
    for (int i = 0; i < S; ++i)
      h_token2row[i] = i;
    HIP_CHECK(hipMemcpy(ctx.gpu_activations.d_token2row, h_token2row,
                        S * sizeof(int), hipMemcpyHostToDevice));
    free(h_token2row);
  }

  if (model_config->sliding_window > 0) {
    HIP_CHECK(hipMalloc(&ctx.gpu_activations.d_mask, S * S * sizeof(float)));
    float *h_mask = (float *)malloc(S * S * sizeof(float));
#pragma omp parallel for
    for (int i = 0; i < S; ++i) {
      for (int j = 0; j < S; ++j) {
        h_mask[i * S + j] =
            (i - j >= model_config->sliding_window) ? -INFINITY : 0.0f;
      }
    }
    HIP_CHECK(hipMemcpy(ctx.gpu_activations.d_mask, h_mask,
                        S * S * sizeof(float), hipMemcpyHostToDevice));
    free(h_mask);
  } else {
    ctx.gpu_activations.d_mask = nullptr;
  }

  // Batched helpers (lazily grown as needed)
  ctx.capacity_B = 1;
  ctx.gpu_activations.d_tokens = nullptr;
  ctx.gpu_activations.d_pos = nullptr;
  ctx.gpu_activations.d_inv_rms = nullptr;

  debug_print_gpu_memory("after activations", device_id);

  // Weights (small FP32)
  TransformerWeights *w = &transformer->weights;

  const int H_ = H;
  HIP_CHECK(
      hipMalloc(&ctx.gpu_weights_fp32.d_rms_attn_w, L * H_ * sizeof(float)));
  HIP_CHECK(hipMemcpy(ctx.gpu_weights_fp32.d_rms_attn_w, w->rms_attn_w,
                      L * H_ * sizeof(float), hipMemcpyHostToDevice));

  HIP_CHECK(
      hipMalloc(&ctx.gpu_weights_fp32.d_rms_ffn_w, L * H_ * sizeof(float)));
  HIP_CHECK(hipMemcpy(ctx.gpu_weights_fp32.d_rms_ffn_w, w->rms_ffn_w,
                      L * H_ * sizeof(float), hipMemcpyHostToDevice));

  const int D_ = model_config->head_dim;
  const int Hq_ = model_config->n_attn_heads;
  const int Hk_ = model_config->n_kv_heads;
  const int QKV_D = D_ * (Hq_ + 2 * Hk_);
  HIP_CHECK(
      hipMalloc(&ctx.gpu_weights_fp32.d_b_qkv, L * QKV_D * sizeof(float)));
  HIP_CHECK(hipMemcpy(ctx.gpu_weights_fp32.d_b_qkv, w->b_qkv,
                      L * QKV_D * sizeof(float), hipMemcpyHostToDevice));

  HIP_CHECK(hipMalloc(&ctx.gpu_weights_fp32.d_b_o, L * H_ * sizeof(float)));
  HIP_CHECK(hipMemcpy(ctx.gpu_weights_fp32.d_b_o, w->b_o,
                      L * H_ * sizeof(float), hipMemcpyHostToDevice));

  HIP_CHECK(
      hipMalloc(&ctx.gpu_weights_fp32.d_attn_sinks, L * Hq_ * sizeof(float)));
  HIP_CHECK(hipMemcpy(ctx.gpu_weights_fp32.d_attn_sinks, w->attn_sinks,
                      L * Hq_ * sizeof(float), hipMemcpyHostToDevice));

  const int E_ = model_config->n_experts;
  HIP_CHECK(
      hipMalloc(&ctx.gpu_weights_fp32.d_w_router, L * H_ * E_ * sizeof(float)));
  HIP_CHECK(hipMemcpy(ctx.gpu_weights_fp32.d_w_router, w->w_router,
                      L * H_ * E_ * sizeof(float), hipMemcpyHostToDevice));

  HIP_CHECK(
      hipMalloc(&ctx.gpu_weights_fp32.d_b_router, L * E_ * sizeof(float)));
  HIP_CHECK(hipMemcpy(ctx.gpu_weights_fp32.d_b_router, w->b_router,
                      L * E_ * sizeof(float), hipMemcpyHostToDevice));

  HIP_CHECK(hipMalloc(&ctx.gpu_weights_fp32.d_rms_out_w, H_ * sizeof(float)));
  HIP_CHECK(hipMemcpy(ctx.gpu_weights_fp32.d_rms_out_w, w->rms_out_w,
                      H_ * sizeof(float), hipMemcpyHostToDevice));

  debug_print_gpu_memory("after small FP32 weights", device_id);

  // Expert biases FP32
  const int IM_ = model_config->intermediate_dim;
  HIP_CHECK(hipMalloc(&ctx.gpu_expert_bias.g_b_mlp1,
                      (size_t)L * E_ * (2 * IM_) * sizeof(float)));
  HIP_CHECK(hipMemcpy(ctx.gpu_expert_bias.g_b_mlp1, w->b_mlp1,
                      (size_t)L * E_ * (2 * IM_) * sizeof(float),
                      hipMemcpyHostToDevice));
  HIP_CHECK(hipMalloc(&ctx.gpu_expert_bias.g_b_mlp2,
                      (size_t)L * E_ * H_ * sizeof(float)));
  HIP_CHECK(hipMemcpy(ctx.gpu_expert_bias.g_b_mlp2, w->b_mlp2,
                      (size_t)L * E_ * H_ * sizeof(float),
                      hipMemcpyHostToDevice));

  debug_print_gpu_memory("after expert biases", device_id);

  // Large BF16 weights
  const int n_streams = 4;
  const size_t chunk_bytes = 64ULL * 1024 * 1024;
  const int V_ = model_config->vocab_size;
  const int O_N = D_ * Hq_;

  HIP_CHECK(hipMalloc(&ctx.gpu_weights_bf16.d_token_embedding_table_bf16,
                      (size_t)V_ * H_ * sizeof(bf16_t)));
  copy_fp32_to_bf16_device(w->token_embedding_table, (size_t)V_ * H_,
                           ctx.gpu_weights_bf16.d_token_embedding_table_bf16,
                           n_streams, chunk_bytes);

  HIP_CHECK(hipMalloc(&ctx.gpu_weights_bf16.d_w_qkv_bf16,
                      (size_t)L * QKV_D * H_ * sizeof(bf16_t)));
  copy_fp32_to_bf16_device(w->w_qkv, (size_t)L * QKV_D * H_,
                           ctx.gpu_weights_bf16.d_w_qkv_bf16, n_streams,
                           chunk_bytes);

  HIP_CHECK(hipMalloc(&ctx.gpu_weights_bf16.d_w_o_bf16,
                      (size_t)L * H_ * O_N * sizeof(bf16_t)));
  copy_fp32_to_bf16_device(w->w_o, (size_t)L * H_ * O_N,
                           ctx.gpu_weights_bf16.d_w_o_bf16, n_streams,
                           chunk_bytes);

  HIP_CHECK(hipMalloc(&ctx.gpu_weights_bf16.d_w_mlp1_bf16,
                      (size_t)L * E_ * (2 * IM_) * H_ * sizeof(bf16_t)));
  copy_fp32_to_bf16_device(w->w_mlp1, (size_t)L * E_ * (2 * IM_) * H_,
                           ctx.gpu_weights_bf16.d_w_mlp1_bf16, n_streams,
                           chunk_bytes);

  HIP_CHECK(hipMalloc(&ctx.gpu_weights_bf16.d_w_mlp2_bf16,
                      (size_t)L * E_ * H_ * IM_ * sizeof(bf16_t)));
  copy_fp32_to_bf16_device(w->w_mlp2, (size_t)L * E_ * H_ * IM_,
                           ctx.gpu_weights_bf16.d_w_mlp2_bf16, n_streams,
                           chunk_bytes);

  HIP_CHECK(hipMalloc(&ctx.gpu_weights_bf16.d_out_bf16,
                      (size_t)V_ * H_ * sizeof(bf16_t)));
  copy_fp32_to_bf16_device(w->out, (size_t)V_ * H_,
                           ctx.gpu_weights_bf16.d_out_bf16, n_streams,
                           chunk_bytes);

  debug_print_gpu_memory("after large BF16 weights (model loaded)", device_id);
}

// Cleanup device context
static void cleanup_device_context(DeviceContext &ctx) {
  int device_id = ctx.device_id;
  HIP_CHECK(hipSetDevice(device_id));

  HIP_CHECK(hipFree(ctx.gpu_activations.d_x));
  HIP_CHECK(hipFree(ctx.gpu_activations.d_t));
  HIP_CHECK(hipFree(ctx.gpu_activations.d_tb));
  HIP_CHECK(hipFree(ctx.gpu_activations.d_tb2));
  HIP_CHECK(hipFree(ctx.gpu_activations.d_router_score));
  HIP_CHECK(hipFree(ctx.gpu_activations.d_topk_v));
  HIP_CHECK(hipFree(ctx.gpu_activations.d_topk_i));
  HIP_CHECK(hipFree(ctx.gpu_activations.d_gate_up));
  HIP_CHECK(hipFree(ctx.gpu_activations.d_e_agg));
  if (ctx.gpu_activations.d_gate_up_workspace)
    HIP_CHECK(hipFree(ctx.gpu_activations.d_gate_up_workspace));
  HIP_CHECK(hipFree(ctx.gpu_activations.d_qkv));
  HIP_CHECK(hipFree(ctx.gpu_activations.d_q));
  HIP_CHECK(hipFree(ctx.gpu_activations.d_k));
  HIP_CHECK(hipFree(ctx.gpu_activations.d_v));
  HIP_CHECK(hipFree(ctx.gpu_activations.d_key_cache));
  HIP_CHECK(hipFree(ctx.gpu_activations.d_value_cache));
  HIP_CHECK(hipFree(ctx.gpu_activations.d_att));
  HIP_CHECK(hipFree(ctx.gpu_activations.d_logits));
  if (ctx.gpu_activations.d_inv_rms)
    HIP_CHECK(hipFree(ctx.gpu_activations.d_inv_rms));
  HIP_CHECK(hipFree(ctx.gpu_activations.d_cos_vals));
  HIP_CHECK(hipFree(ctx.gpu_activations.d_sin_vals));
  if (ctx.gpu_activations.d_mask)
    HIP_CHECK(hipFree(ctx.gpu_activations.d_mask));
  if (ctx.gpu_activations.d_token2row)
    HIP_CHECK(hipFree(ctx.gpu_activations.d_token2row));
  if (ctx.gpu_activations.d_tokens)
    HIP_CHECK(hipFree(ctx.gpu_activations.d_tokens));
  if (ctx.gpu_activations.d_pos)
    HIP_CHECK(hipFree(ctx.gpu_activations.d_pos));

  if (ctx.streams) {
    for (int i = 0; i < ctx.n_streams; ++i)
      HIP_CHECK(hipStreamDestroy(ctx.streams[i]));
    free(ctx.streams);
    ctx.streams = nullptr;
    ctx.n_streams = 0;
  }

  HIP_CHECK(hipFree(ctx.gpu_weights_fp32.d_rms_attn_w));
  HIP_CHECK(hipFree(ctx.gpu_weights_fp32.d_rms_ffn_w));
  HIP_CHECK(hipFree(ctx.gpu_weights_fp32.d_b_qkv));
  HIP_CHECK(hipFree(ctx.gpu_weights_fp32.d_b_o));
  HIP_CHECK(hipFree(ctx.gpu_weights_fp32.d_attn_sinks));
  HIP_CHECK(hipFree(ctx.gpu_weights_fp32.d_w_router));
  HIP_CHECK(hipFree(ctx.gpu_weights_fp32.d_b_router));
  HIP_CHECK(hipFree(ctx.gpu_weights_fp32.d_rms_out_w));

  if (ctx.gpu_expert_bias.g_b_mlp1)
    HIP_CHECK(hipFree(ctx.gpu_expert_bias.g_b_mlp1));
  if (ctx.gpu_expert_bias.g_b_mlp2)
    HIP_CHECK(hipFree(ctx.gpu_expert_bias.g_b_mlp2));

  HIP_CHECK(hipFree(ctx.gpu_weights_bf16.d_token_embedding_table_bf16));
  HIP_CHECK(hipFree(ctx.gpu_weights_bf16.d_w_qkv_bf16));
  HIP_CHECK(hipFree(ctx.gpu_weights_bf16.d_w_o_bf16));
  HIP_CHECK(hipFree(ctx.gpu_weights_bf16.d_w_mlp1_bf16));
  HIP_CHECK(hipFree(ctx.gpu_weights_bf16.d_w_mlp2_bf16));
  HIP_CHECK(hipFree(ctx.gpu_weights_bf16.d_out_bf16));
}

void warm_up(Transformer *transformer, Tokenizer *tokenizer) {
  model_config = &transformer->config;

  HIP_CHECK(hipGetDeviceCount(&g_num_devices));
  if (g_num_devices <= 0) {
    fprintf(stderr, "No HIP devices found!\n");
    exit(EXIT_FAILURE);
  }

  printf("Found %d HIP devices, initializing multi-GPU setup...\n",
         g_num_devices);
  g_devices.resize(g_num_devices);

// init all devices in parallel
#pragma omp parallel for num_threads(g_num_devices)
  for (int i = 0; i < g_num_devices; ++i) {
    init_device_context(g_devices[i], i, transformer);
  }

  printf("Multi-GPU initialization complete!\n");
}

void finish(Transformer *transformer, Tokenizer *tokenizer) {
#pragma omp parallel for num_threads(g_num_devices)
  for (int i = 0; i < g_num_devices; ++i) {
    cleanup_device_context(g_devices[i]);
  }
  g_devices.clear();
  g_num_devices = 0;
}

// ============================ Forward ============================
// Ensure device has capacity for B batch slots (reallocates activations &
// caches if needed)
static inline void ensure_device_capacity(DeviceContext &ctx, int B) {
  HIP_CHECK(hipSetDevice(ctx.device_id));

  const bool need_realloc = B > ctx.capacity_B;

  const Config *p = model_config;
  const int H = p->hidden_dim;
  const int D = p->head_dim;
  const int Hq = p->n_attn_heads;
  const int Hk = p->n_kv_heads;
  const int KV = D * Hk;
  const int L = p->n_layers;
  const int S = p->seq_len;
  const int IM = p->intermediate_dim;
  const int V = p->vocab_size;

<<<<<<< HEAD
// Free previous activations to re-alloc at batch size B
#define FREE_IF(p)                                                             \
  if ((p))                                                                     \
  HIP_CHECK(hipFree((p)))
  FREE_IF(ctx.gpu_activations.d_x);
  FREE_IF(ctx.gpu_activations.d_t);
  FREE_IF(ctx.gpu_activations.d_tb);
  FREE_IF(ctx.gpu_activations.d_tb2);
  FREE_IF(ctx.gpu_activations.d_router_score);
  FREE_IF(ctx.gpu_activations.d_topk_v);
  FREE_IF(ctx.gpu_activations.d_topk_i);
  FREE_IF(ctx.gpu_activations.d_gate_up);
  FREE_IF(ctx.gpu_activations.d_e_agg);
  FREE_IF(ctx.gpu_activations.d_gate_up_workspace);
  FREE_IF(ctx.gpu_activations.d_qkv);
  FREE_IF(ctx.gpu_activations.d_q);
  FREE_IF(ctx.gpu_activations.d_k);
  FREE_IF(ctx.gpu_activations.d_v);
  FREE_IF(ctx.gpu_activations.d_key_cache);
  FREE_IF(ctx.gpu_activations.d_value_cache);
  FREE_IF(ctx.gpu_activations.d_att);
  FREE_IF(ctx.gpu_activations.d_logits);
  FREE_IF(ctx.gpu_activations.d_inv_rms);
// mask & token2row remain shared
#undef FREE_IF

  // Re-allocate with batch dimension
  HIP_CHECK(hipMalloc(&ctx.gpu_activations.d_x, (size_t)B * H * sizeof(float)));
  HIP_CHECK(hipMalloc(&ctx.gpu_activations.d_t, (size_t)B * H * sizeof(float)));
  HIP_CHECK(
      hipMalloc(&ctx.gpu_activations.d_tb, (size_t)B * D * Hq * sizeof(float)));
  HIP_CHECK(
      hipMalloc(&ctx.gpu_activations.d_tb2, (size_t)B * H * sizeof(float)));

  HIP_CHECK(hipMalloc(&ctx.gpu_activations.d_router_score,
                      (size_t)B * p->n_experts * sizeof(float)));
  HIP_CHECK(hipMalloc(&ctx.gpu_activations.d_topk_v,
                      (size_t)B * p->experts_per_token * sizeof(float)));
  HIP_CHECK(hipMalloc(&ctx.gpu_activations.d_topk_i,
                      (size_t)B * p->experts_per_token * sizeof(int)));

  HIP_CHECK(hipMalloc(&ctx.gpu_activations.d_gate_up,
                      (size_t)B * IM * sizeof(float)));
  HIP_CHECK(
      hipMalloc(&ctx.gpu_activations.d_e_agg, (size_t)B * H * sizeof(float)));
=======
  // Free previous activations to re-alloc at batch size B
  if (need_realloc) {
    #define FREE_IF(p) if ((p)) HIP_CHECK(hipFree((p)))

    FREE_IF(ctx.gpu_activations.d_x);
    FREE_IF(ctx.gpu_activations.d_t);
    FREE_IF(ctx.gpu_activations.d_tb);
    FREE_IF(ctx.gpu_activations.d_tb2);
    FREE_IF(ctx.gpu_activations.d_router_score);
    FREE_IF(ctx.gpu_activations.d_topk_v);
    FREE_IF(ctx.gpu_activations.d_topk_i);
    FREE_IF(ctx.gpu_activations.d_gate_up);
    FREE_IF(ctx.gpu_activations.d_e_agg);
    FREE_IF(ctx.gpu_activations.d_qkv);
    FREE_IF(ctx.gpu_activations.d_q);
    FREE_IF(ctx.gpu_activations.d_k);
    FREE_IF(ctx.gpu_activations.d_v);
    FREE_IF(ctx.gpu_activations.d_key_cache);
    FREE_IF(ctx.gpu_activations.d_value_cache);
    FREE_IF(ctx.gpu_activations.d_att);
    FREE_IF(ctx.gpu_activations.d_logits);
    // mask & token2row remain shared
    #undef FREE_IF

    // Re-allocate with batch dimension
    HIP_CHECK(hipMalloc(&ctx.gpu_activations.d_x, (size_t)B * H * sizeof(float)));
    HIP_CHECK(hipMalloc(&ctx.gpu_activations.d_t, (size_t)B * H * sizeof(float)));
    HIP_CHECK(
        hipMalloc(&ctx.gpu_activations.d_tb, (size_t)B * D * Hq * sizeof(float)));
    HIP_CHECK(
        hipMalloc(&ctx.gpu_activations.d_tb2, (size_t)B * H * sizeof(float)));
>>>>>>> 052178a1

    HIP_CHECK(hipMalloc(&ctx.gpu_activations.d_router_score,
                        (size_t)B * p->n_experts * sizeof(float)));
    HIP_CHECK(hipMalloc(&ctx.gpu_activations.d_topk_v,
                        (size_t)B * p->experts_per_token * sizeof(float)));
    HIP_CHECK(hipMalloc(&ctx.gpu_activations.d_topk_i,
                        (size_t)B * p->experts_per_token * sizeof(int)));

<<<<<<< HEAD
  // Per-batch KV caches
  HIP_CHECK(hipMalloc(&ctx.gpu_activations.d_key_cache,
                      (size_t)B * L * S * KV * sizeof(float)));
  HIP_CHECK(hipMalloc(&ctx.gpu_activations.d_value_cache,
                      (size_t)B * L * S * KV * sizeof(float)));
  // Auxiliary buffers
  HIP_CHECK(hipMalloc(&ctx.gpu_activations.d_att,
                      (size_t)B * Hq * S * sizeof(float)));
  HIP_CHECK(
      hipMalloc(&ctx.gpu_activations.d_logits, (size_t)B * V * sizeof(float)));
  HIP_CHECK(
      hipMalloc(&ctx.gpu_activations.d_inv_rms, (size_t)B * sizeof(float)));
=======
    HIP_CHECK(hipMalloc(&ctx.gpu_activations.d_gate_up,
                        (size_t)B * IM * sizeof(float)));
    HIP_CHECK(
        hipMalloc(&ctx.gpu_activations.d_e_agg, (size_t)B * H * sizeof(float)));
>>>>>>> 052178a1

    HIP_CHECK(hipMalloc(&ctx.gpu_activations.d_qkv,
                        (size_t)B * (D * (Hq + 2 * Hk)) * sizeof(float)));
    HIP_CHECK(
        hipMalloc(&ctx.gpu_activations.d_q, (size_t)B * Hq * D * sizeof(float)));
    HIP_CHECK(
        hipMalloc(&ctx.gpu_activations.d_k, (size_t)B * Hk * D * sizeof(float)));
    HIP_CHECK(
        hipMalloc(&ctx.gpu_activations.d_v, (size_t)B * Hk * D * sizeof(float)));

    // Per-batch KV caches
    HIP_CHECK(hipMalloc(&ctx.gpu_activations.d_key_cache,
                        (size_t)B * L * S * KV * sizeof(float)));
    HIP_CHECK(hipMalloc(&ctx.gpu_activations.d_value_cache,
                        (size_t)B * L * S * KV * sizeof(float)));
    // Auxiliary buffers
    HIP_CHECK(hipMalloc(&ctx.gpu_activations.d_att,
                        (size_t)B * Hq * S * sizeof(float)));
    HIP_CHECK(
        hipMalloc(&ctx.gpu_activations.d_logits, (size_t)B * V * sizeof(float)));

    ctx.capacity_B = B;
  }
  // Allocate per-sample inv_rms buffer
  if (need_realloc) {
    if (ctx.gpu_activations.d_inv_rms) {
      HIP_CHECK(hipFree(ctx.gpu_activations.d_inv_rms));
    }
    HIP_CHECK(hipMalloc(&ctx.gpu_activations.d_inv_rms,
                        (size_t)B * sizeof(float)));
  } else if (!ctx.gpu_activations.d_inv_rms) {
    // First-time allocation when capacity already sufficient
    HIP_CHECK(hipMalloc(&ctx.gpu_activations.d_inv_rms,
                        (size_t)ctx.capacity_B * sizeof(float)));
  }

  // Tokens and positions (host-to-device each step)
  if (need_realloc) {
    if (ctx.gpu_activations.d_tokens) HIP_CHECK(hipFree(ctx.gpu_activations.d_tokens));
    HIP_CHECK(hipMalloc(&ctx.gpu_activations.d_tokens, (size_t)B * sizeof(int)));

    if (ctx.gpu_activations.d_pos) HIP_CHECK(hipFree(ctx.gpu_activations.d_pos));
    HIP_CHECK(hipMalloc(&ctx.gpu_activations.d_pos, (size_t)B * sizeof(int)));
  } else {
    if (!ctx.gpu_activations.d_tokens)
      HIP_CHECK(hipMalloc(&ctx.gpu_activations.d_tokens, (size_t)ctx.capacity_B * sizeof(int)));

    if (!ctx.gpu_activations.d_pos)
      HIP_CHECK(hipMalloc(&ctx.gpu_activations.d_pos, (size_t)ctx.capacity_B * sizeof(int)));
  }

  // Ensure we have at least B stream
  if (!ctx.streams) {
    ctx.streams = (hipStream_t *)malloc(sizeof(hipStream_t) * B);
    ctx.n_streams = 0;
  } else if (B > ctx.n_streams) {
    hipStream_t *new_streams = (hipStream_t *)malloc(sizeof(hipStream_t) * B);
    memcpy(new_streams, ctx.streams, sizeof(hipStream_t) * ctx.n_streams);
    free(ctx.streams);
    ctx.streams = new_streams;
  }
  for (int i = ctx.n_streams; i < B; ++i) {
    HIP_CHECK(hipStreamCreateWithFlags(&ctx.streams[i], hipStreamNonBlocking));
  }
  if (ctx.n_streams < B) ctx.n_streams = B;
}

static inline void setup_prompt_ctx(PromptCtx &ctx, Requests *requests, int idx,
                                    Sampler *sampler, Transformer *transformer,
                                    Tokenizer *tokenizer) {
  ctx.idx = idx;
  ctx.input_seq = get_str_req_ptr(requests, idx);
  ctx.output_tokens = get_tok_gen_ptr(requests, idx);
  ctx.max_steps = requests->max_seq_len;
  ctx.sampler = sampler;

  const Config &cfg = transformer->config;

  size_t alloc_tok = ctx.input_seq.length() + 3;
  if (!ctx.prompt_tokens) {
    ctx.prompt_tokens = (int *)malloc(alloc_tok * sizeof(int));
    if (!ctx.prompt_tokens) {
      fprintf(stderr, "OOM: prompt_tokens\n");
      exit(EXIT_FAILURE);
    }
  }

  ctx.num_prompt_tokens = 0;
  encode(tokenizer, ctx.input_seq.c_str(), -1, -1, ctx.prompt_tokens,
         &ctx.num_prompt_tokens, cfg.initial_context_length);
  if (ctx.num_prompt_tokens < 1) {
    fprintf(stderr, "Expected at least 1 prompt token\n");
    exit(EXIT_FAILURE);
  }

  ctx.logits_size = cfg.vocab_size;
  if (!ctx.h_logits) {
    ctx.h_logits = (float *)malloc((size_t)ctx.logits_size * sizeof(float));
    if (!ctx.h_logits) {
      fprintf(stderr, "OOM: h_logits\n");
      exit(EXIT_FAILURE);
    }
  }

  ctx.pos = 0;
  ctx.token = ctx.prompt_tokens[0];
  ctx.is_context_phase = true;
  ctx.finished = false;
  ctx.num_generated = 0;

  if (ctx.output_str.empty()) {
    const char *first_piece = decode_piece(tokenizer, 200006, ctx.token);
    if (first_piece)
      ctx.output_str += first_piece;
  }

  // debug print, will be removed
  printf("PromptCtx:\n"
         "  idx: %d\n"
         "  input_seq: %s\n"
         "  num_prompt_tokens: %d\n"
         "  logits_size: %d\n"
         "  pos: %d\n"
         "  token: %d\n"
         "  is_context_phase: %d\n"
         "  finished: %d\n"
         "  num_generated: %lld\n"
         "  start_time: %f\n"
         "  end_time: %f\n"
         "  user_data: %p\n",
         ctx.idx, ctx.input_seq.c_str(), ctx.num_prompt_tokens, ctx.logits_size,
         ctx.pos, ctx.token, ctx.is_context_phase, ctx.finished,
         ctx.num_generated, ctx.start_time, ctx.end_time, ctx.user_data);
  fflush(stdout);
}

// Batched single-step decode forward. Expects pos[b] >= 0 for active slots;
// inactive slots can set pos[b] < 0 to skip.
static float *gpu_forward_device_batch(Transformer *transformer,
                                       const int *tokens, const int *pos,
                                       int batch_size, int device_id,
                                       int max_pos_in_batch) {
  PROFILE_SCOPE("gpu_forward_device_batch");
  DeviceContext &ctx = g_devices[device_id];
  HIP_CHECK(hipSetDevice(device_id));

  const Config *p = model_config;
  const int H = p->hidden_dim;
  const int D = p->head_dim;
  const int Hq = p->n_attn_heads;
  const int Hk = p->n_kv_heads;
  const int KV = D * Hk;
  const int IM = p->intermediate_dim;
  const int E = p->n_experts;
  const int S = p->seq_len;
  const int L = p->n_layers;
  const int V = p->vocab_size;

  ensure_device_capacity(ctx, batch_size);

  // Copy host tokens/positions into device buffers
  HIP_CHECK(hipMemcpy(ctx.gpu_activations.d_tokens, tokens,
                      (size_t)batch_size * sizeof(int), hipMemcpyHostToDevice));
  HIP_CHECK(hipMemcpy(ctx.gpu_activations.d_pos, pos,
                      (size_t)batch_size * sizeof(int), hipMemcpyHostToDevice));

  dim3 block(BLOCK_SIZE, 1, 1);
  dim3 gridH = get_gemv_grid_dim(H);

  // Launch batched embedding kernel
  {
    PROFILE_GPU_SCOPE("copy_embedding_bf16_batch_kernel", 0);
    dim3 gridH_batch(gridH.x, batch_size, 1);
    copy_embedding_bf16_batch_kernel<<<gridH_batch, block, 0>>>(
        ctx.gpu_activations.d_x,
        ctx.gpu_weights_bf16.d_token_embedding_table_bf16,
        ctx.gpu_activations.d_tokens, ctx.gpu_activations.d_pos, batch_size, H);
  }

  for (int l = 0; l < L; ++l) {
    const int QKV_D = D * (Hq + 2 * Hk);
    dim3 gridQKV = get_gemv_grid_dim(QKV_D);
    // Batched QKV projection (RMSNorm + MatMul + Bias) - GEMM version
    {
      PROFILE_GPU_SCOPE("fused_rmsnorm_matmul_bias_gemm_kernel", 0);
      constexpr int BATCH_TILE = 2;
      dim3 gridQKV_gemm = get_gemm_grid_dim(QKV_D, batch_size, BATCH_TILE);
      fused_rmsnorm_matmul_bias_gemm_kernel<bf16_t><<<gridQKV_gemm, block, 0>>>(
          ctx.gpu_activations.d_qkv, ctx.gpu_activations.d_x,
          ctx.gpu_weights_bf16.d_w_qkv_bf16 + (size_t)l * QKV_D * H,
          ctx.gpu_weights_fp32.d_b_qkv + l * QKV_D,
          ctx.gpu_weights_fp32.d_rms_attn_w + l * H, ctx.gpu_activations.d_pos,
          H, QKV_D, batch_size);
    }

    // Scatter QKV to q / caches (batched)
    const int loff = l * S * KV;
    {
      PROFILE_GPU_SCOPE("split_qkv_scatter_to_cache_batch_kernel", 0);
      dim3 gridQKV_batch(gridQKV.x, batch_size, 1);
      split_qkv_scatter_to_cache_batch_kernel<<<gridQKV_batch, block, 0>>>(
          ctx.gpu_activations.d_q, ctx.gpu_activations.d_key_cache,
          ctx.gpu_activations.d_value_cache, ctx.gpu_activations.d_qkv, Hq, Hk,
          D, loff, ctx.gpu_activations.d_pos, batch_size, L * S * KV);
    }

    // Apply RoPE to q and cached k (batched)
    {
      PROFILE_GPU_SCOPE("fused_inline_rope_qkv_batch_kernel", 0);
      dim3 gridApply_batch(max(Hq, Hk), batch_size, 1);
      fused_inline_rope_qkv_batch_kernel<<<gridApply_batch, D / 2, 0>>>(
          ctx.gpu_activations.d_q, ctx.gpu_activations.d_key_cache,
          ctx.gpu_activations.d_pos, p->rope_theta, Hq, Hk, D,
          p->rope_scaling_factor, p->initial_context_length, loff, L * S * KV,
          batch_size);
    }

    // Attention (batched)
    {
      PROFILE_GPU_SCOPE("attention_batch_kernel", 0);
      dim3 gridAttn(Hq, batch_size, 1);
      dim3 blockA(WF_SIZE);
      size_t shmem_size = (size_t)(max_pos_in_batch + 2) * sizeof(float);
      attention_batch_kernel<<<gridAttn, blockA, shmem_size>>>(
          ctx.gpu_activations.d_tb, ctx.gpu_activations.d_q,
          ctx.gpu_activations.d_key_cache, ctx.gpu_activations.d_value_cache,
          ctx.gpu_weights_fp32.d_attn_sinks, l, ctx.gpu_activations.d_pos, D,
          Hq, Hk, S,
          (p->sliding_window > 0 && (l % 2 == 0)) ? ctx.gpu_activations.d_mask
                                                  : nullptr,
          L * S * KV, batch_size);
    }

    // Output projection + residual (batched) - GEMM version
    {
      PROFILE_GPU_SCOPE("fused_matmul_bias_residual_gemm_kernel", 0);
      const int O_N = D * Hq;
      constexpr int BATCH_TILE = 2;
      dim3 gridO_gemm = get_gemm_grid_dim(H, batch_size, BATCH_TILE);
      fused_matmul_bias_residual_gemm_kernel<bf16_t><<<gridO_gemm, block, 0>>>(
          ctx.gpu_activations.d_x, ctx.gpu_activations.d_tb,
          ctx.gpu_weights_bf16.d_w_o_bf16 + (size_t)l * H * O_N,
          ctx.gpu_weights_fp32.d_b_o + l * H, ctx.gpu_activations.d_pos, O_N, H,
          batch_size);
    }

    // FFN (batched)
    {
      PROFILE_GPU_SCOPE("rmsnorm_batch_kernel", 0);
      dim3 gridH_batch(gridH.x, batch_size, 1);
      rmsnorm_batch_kernel<<<gridH_batch, block, 0>>>(
          ctx.gpu_activations.d_t, ctx.gpu_activations.d_x,
          ctx.gpu_weights_fp32.d_rms_ffn_w + l * H, ctx.gpu_activations.d_pos,
          H, batch_size);
    }

    {
      PROFILE_GPU_SCOPE("matmul_bias_gemm_kernel", 0);
      constexpr int BATCH_TILE = 8; // Use larger tile for smaller matrices
      dim3 gridE_gemm = get_gemm_grid_dim(E, batch_size, BATCH_TILE);
      matmul_bias_gemm_kernel<float><<<gridE_gemm, block, 0>>>(
          ctx.gpu_activations.d_router_score, ctx.gpu_activations.d_t,
          ctx.gpu_weights_fp32.d_w_router + (size_t)l * H * E,
          ctx.gpu_weights_fp32.d_b_router + l * E, ctx.gpu_activations.d_pos, H,
          E, batch_size);
    }

    {
      PROFILE_GPU_SCOPE("fused_topk_softmax_batch_kernel", 0);
      dim3 gridTopK_batch(1, batch_size, 1);
      size_t shared_mem_size = (size_t)E * sizeof(float);
      fused_topk_softmax_batch_kernel<<<gridTopK_batch, BLOCK_SIZE,
                                        shared_mem_size>>>(
          ctx.gpu_activations.d_topk_v, ctx.gpu_activations.d_topk_i,
          ctx.gpu_activations.d_router_score, ctx.gpu_activations.d_pos, E,
          p->experts_per_token, batch_size);
    }

    HIP_CHECK(hipMemsetAsync(ctx.gpu_activations.d_e_agg, 0,
                             (size_t)batch_size * H * sizeof(float)));

    // Use pre-allocated workspace from DeviceContext to avoid repeated malloc/free
    size_t gate_up_topk_bytes = (size_t)p->experts_per_token *
                                (size_t)batch_size * (size_t)IM * sizeof(float);
    if (!ctx.gpu_activations.d_gate_up_workspace) {
      HIP_CHECK(hipMalloc(&ctx.gpu_activations.d_gate_up_workspace, gate_up_topk_bytes));
    }
    float *d_gate_up_topk = ctx.gpu_activations.d_gate_up_workspace;
    HIP_CHECK(hipMemsetAsync(d_gate_up_topk, 0, 
                            (size_t)p->experts_per_token * (size_t)batch_size * (size_t)IM * sizeof(float), 0));

    // --- MLP1: chạy 1 lần, grid.z quét toàn bộ kk
    {
      PROFILE_GPU_SCOPE("mlp1_fused_gemm_kernel", 0);
      constexpr int BATCH_TILE = 2;
      dim3 gridIM_gemm = get_gemm_grid_dim(IM, batch_size, BATCH_TILE);
      gridIM_gemm.z = p->experts_per_token; // <--- added
      mlp1_fused_gemm_kernel<<<gridIM_gemm, block, 0>>>(
          /*gate_up_topk[K,B,IM]*/ d_gate_up_topk,
          /*x[B,H]*/ ctx.gpu_activations.d_t,
          /*w*/ ctx.gpu_weights_bf16.d_w_mlp1_bf16,
          /*b*/ ctx.gpu_expert_bias.g_b_mlp1,
          /*topk_i*/ ctx.gpu_activations.d_topk_i,
          /*pos*/ ctx.gpu_activations.d_pos,
          /*layer*/ l,
          /*E,H,IM*/ E, H, IM,
          /*clip*/ p->swiglu_limit,
          /*B,K*/ batch_size, p->experts_per_token);
    }

    // --- MLP2: chạy 1 lần, grid.z quét toàn bộ kk; lưu ý dùng atomicAdd khi
    // cộng e_agg
    {
      PROFILE_GPU_SCOPE(
          "mlp2_bias_weighted_accum_gemm_kernel", 0);
      constexpr int BATCH_TILE = 2;
      dim3 gridHB_gemm = get_gemm_grid_dim(H, batch_size, BATCH_TILE);
      gridHB_gemm.z = p->experts_per_token; // <--- added
      mlp2_bias_weighted_accum_gemm_kernel<<<gridHB_gemm, block, 0>>>(
          /*e_agg[B,H]*/ ctx.gpu_activations.d_e_agg,
          /*gate_up[K,B,IM]*/ d_gate_up_topk,
          /*w*/ ctx.gpu_weights_bf16.d_w_mlp2_bf16,
          /*b*/ ctx.gpu_expert_bias.g_b_mlp2,
          /*topk_i, topk_v*/ ctx.gpu_activations.d_topk_i,
          ctx.gpu_activations.d_topk_v,
          /*pos*/ ctx.gpu_activations.d_pos,
          /*layer*/ l,
          /*E,IM,H,B,K*/ E, IM, H, batch_size, p->experts_per_token);
    }

    // Keep workspace allocated in DeviceContext for reuse

    {
      PROFILE_GPU_SCOPE("residual_add_batch_kernel", 0);
      dim3 gridH_batch(gridH.x, batch_size, 1);
      residual_add_batch_kernel<<<gridH_batch, block, 0>>>(
          ctx.gpu_activations.d_x, ctx.gpu_activations.d_e_agg,
          ctx.gpu_activations.d_pos, H, batch_size);
    }
  }

  // Final head
  {
    // 1) Compute per-sample inv_rms once (avoid redundant scans per block)
    {
      PROFILE_GPU_SCOPE("compute_inv_rms_batch_kernel", 0);
      dim3 gridInv(1, batch_size, 1);
      dim3 blockInv(256, 1, 1);
      compute_inv_rms_batch_kernel<<<gridInv, blockInv, 0>>>(
          ctx.gpu_activations.d_inv_rms, ctx.gpu_activations.d_x,
          ctx.gpu_activations.d_pos, H, batch_size);
    }

    // 2) Fused (rmsnorm scale + matmul) for logits - GEMM version
    {
      PROFILE_GPU_SCOPE("fused_rmsnorm_matmul_gemm_kernel", 0);
      dim3 block_logits(1024, 1, 1); // 16 warps -> 16 rows per block
      const int TM_logits = block_logits.x / WF_SIZE;
      constexpr int BATCH_TILE = 4;
      dim3 gridV_gemm((V + TM_logits - 1) / TM_logits,
                      (batch_size + BATCH_TILE - 1) / BATCH_TILE, 1);
      fused_rmsnorm_matmul_gemm_kernel<bf16_t><<<gridV_gemm, block_logits, 0>>>(
          ctx.gpu_activations.d_logits, ctx.gpu_activations.d_x,
          ctx.gpu_weights_bf16.d_out_bf16, ctx.gpu_weights_fp32.d_rms_out_w,
          ctx.gpu_activations.d_pos, ctx.gpu_activations.d_inv_rms, H, V,
          batch_size);
    }
  }

  return ctx.gpu_activations.d_logits;
}

static long long run_requests_on_device(Transformer *transformer,
                                        Tokenizer *tokenizer, PromptCtx *ctxs,
                                        int num_ctxs, int device_id) {
  HIP_CHECK(hipSetDevice(device_id));

  long long total_tokens = 0;

  // Allocate batch helpers on host
  const int B = num_ctxs;
  std::vector<int> h_tokens(B, 0);
  std::vector<int> h_pos(B, 0);
  std::vector<char> h_active(B, 1);

  std::transform(ctxs, ctxs + B, h_tokens.begin(),
                 [](const PromptCtx &ctx) { return ctx.token; });

  // Ensure device buffers sized for B and clear KV caches
  ensure_device_capacity(g_devices[device_id], B);
  const Config *p = model_config;
  const int D = p->head_dim;
  const int Hk = p->n_kv_heads;
  const int KV = D * Hk;
  const int L = p->n_layers;
  const int S = p->seq_len;
  DeviceContext &dctx = g_devices[device_id];

  // Clear K/V caches to avoid any stale data from previous runs
  size_t kv_bytes = (size_t)B * L * S * KV * sizeof(float);
  HIP_CHECK(hipMemset(dctx.gpu_activations.d_key_cache, 0, kv_bytes));
  HIP_CHECK(hipMemset(dctx.gpu_activations.d_value_cache, 0, kv_bytes));

  // Temporary host buffer for batched logits
  const int V = p->vocab_size;
  std::vector<float> h_logits_batch((size_t)B * V);

  int num_finished = 0;
  while (num_finished < B) {
    // Build positions and tokens for this step; mark inactive with pos=-1
    int max_pos_in_batch = 0;
    for (int i = 0; i < B; ++i) {
      if (!h_active[i]) {
        h_pos[i] = -1;
        h_tokens[i] = -1;
      } else {
        if (h_pos[i] > max_pos_in_batch)
          max_pos_in_batch = h_pos[i];
      }
    }

    float *d_log =
        gpu_forward_device_batch(transformer, h_tokens.data(), h_pos.data(), B,
                                 device_id, max_pos_in_batch);

    HIP_CHECK(hipMemcpy(h_logits_batch.data(), d_log,
                        (size_t)B * V * sizeof(float), hipMemcpyDeviceToHost));

    // For each active context, advance one step
    for (int i = 0; i < B; ++i) {
      if (!h_active[i])
        continue;
      PromptCtx &ctx = ctxs[i];

      // Copy logits for this sample into ctx.h_logits
      memcpy(ctx.h_logits, &h_logits_batch[(size_t)i * V],
             (size_t)V * sizeof(float));

      ctx.pos++;
      h_pos[i] = ctx.pos;
      int next;
      if (ctx.pos < ctx.num_prompt_tokens) {
        next = ctx.prompt_tokens[ctx.pos];
      } else {
        ctx.is_context_phase = false;
        next = sample(ctx.sampler, ctx.h_logits);
        ctx.output_tokens[ctx.pos - ctx.num_prompt_tokens] = next;
        ctx.num_generated++;
      }

      if (next == 199999 || next == 200002) {
        ctx.finished = true;
        h_active[i] = 0;
        num_finished++;
        const char *piece = decode_piece(tokenizer, ctx.token, next);
        if (piece)
          ctx.output_str += piece;
        ctx.token = next;
        continue;
      }

      const char *piece = decode_piece(tokenizer, ctx.token, next);
      if (piece)
        ctx.output_str += piece;

      ctx.token = next;
      h_tokens[i] = next;

      // Respect max steps constraint
      if (ctx.max_steps != 0 && ctx.pos >= ctx.max_steps) {
        ctx.finished = true;
        h_active[i] = 0;
        num_finished++;
      }
    }
  }

  for (int i = 0; i < B; ++i) {
    PromptCtx &ctx = ctxs[i];
    ctx.output_tokens[ctx.pos - ctx.num_prompt_tokens + 1] = -1;
    total_tokens += (long long)(ctx.pos - ctx.num_prompt_tokens + 1);
  }

  return total_tokens;
}

long long inference(Transformer *transformer, Tokenizer *tokenizer,
                    Sampler *sampler, Requests *requests) {
  PROFILE_SCOPE("inference");
  if (g_num_devices == 0) {
    fprintf(stderr, "No GPUs initialized for inference!\n");
    return 0;
  }
  const int num_requests = requests->num_reqs;
  if (num_requests == 0)
    return 0;

  printf("Processing %d requests across %d GPUs...\n", num_requests,
         g_num_devices);

  long long num_token_out = 0;
  std::mutex agg_mutex;

  PromptCtx *ctxs = new PromptCtx[num_requests];

#pragma omp parallel for schedule(dynamic)
  for (int i = 0; i < num_requests; ++i) {
    setup_prompt_ctx(ctxs[i], requests, i, sampler, transformer, tokenizer);
  }

  int ctxs_per_device = num_requests / g_num_devices;
  int remainder = num_requests % g_num_devices;

  std::vector<std::thread> workers;
  workers.reserve(g_num_devices);

  for (int dev = 0; dev < g_num_devices; ++dev) {
    workers.emplace_back([&, dev]() {
      int num_ctxs_for_device = ctxs_per_device;
      if (dev < remainder) {
        num_ctxs_for_device++;
      }

      if (num_ctxs_for_device == 0)
        return;

      int start_idx = dev * ctxs_per_device + std::min(dev, remainder);

      long long local_tokens = run_requests_on_device(
          transformer, tokenizer, &ctxs[start_idx], num_ctxs_for_device, dev);

      // Aggregate tokens
      std::lock_guard<std::mutex> lk(agg_mutex);
      num_token_out += local_tokens;
    });
  }

  for (auto &th : workers)
    th.join();

  // Sequential, ordered output & cleanup
  for (int idx = 0; idx < num_requests; ++idx) {
    safe_printf(ctxs[idx].output_str.c_str());
    safe_printf("\n");
    free_prompt_ctx_heap_buffers(ctxs[idx]);
  }
  delete[] ctxs;

  printf("Multi-GPU inference completed. Total tokens generated: %lld\n",
         num_token_out);
  return num_token_out;
}

#endif // GETP_RUN<|MERGE_RESOLUTION|>--- conflicted
+++ resolved
@@ -389,53 +389,6 @@
   const int IM = p->intermediate_dim;
   const int V = p->vocab_size;
 
-<<<<<<< HEAD
-// Free previous activations to re-alloc at batch size B
-#define FREE_IF(p)                                                             \
-  if ((p))                                                                     \
-  HIP_CHECK(hipFree((p)))
-  FREE_IF(ctx.gpu_activations.d_x);
-  FREE_IF(ctx.gpu_activations.d_t);
-  FREE_IF(ctx.gpu_activations.d_tb);
-  FREE_IF(ctx.gpu_activations.d_tb2);
-  FREE_IF(ctx.gpu_activations.d_router_score);
-  FREE_IF(ctx.gpu_activations.d_topk_v);
-  FREE_IF(ctx.gpu_activations.d_topk_i);
-  FREE_IF(ctx.gpu_activations.d_gate_up);
-  FREE_IF(ctx.gpu_activations.d_e_agg);
-  FREE_IF(ctx.gpu_activations.d_gate_up_workspace);
-  FREE_IF(ctx.gpu_activations.d_qkv);
-  FREE_IF(ctx.gpu_activations.d_q);
-  FREE_IF(ctx.gpu_activations.d_k);
-  FREE_IF(ctx.gpu_activations.d_v);
-  FREE_IF(ctx.gpu_activations.d_key_cache);
-  FREE_IF(ctx.gpu_activations.d_value_cache);
-  FREE_IF(ctx.gpu_activations.d_att);
-  FREE_IF(ctx.gpu_activations.d_logits);
-  FREE_IF(ctx.gpu_activations.d_inv_rms);
-// mask & token2row remain shared
-#undef FREE_IF
-
-  // Re-allocate with batch dimension
-  HIP_CHECK(hipMalloc(&ctx.gpu_activations.d_x, (size_t)B * H * sizeof(float)));
-  HIP_CHECK(hipMalloc(&ctx.gpu_activations.d_t, (size_t)B * H * sizeof(float)));
-  HIP_CHECK(
-      hipMalloc(&ctx.gpu_activations.d_tb, (size_t)B * D * Hq * sizeof(float)));
-  HIP_CHECK(
-      hipMalloc(&ctx.gpu_activations.d_tb2, (size_t)B * H * sizeof(float)));
-
-  HIP_CHECK(hipMalloc(&ctx.gpu_activations.d_router_score,
-                      (size_t)B * p->n_experts * sizeof(float)));
-  HIP_CHECK(hipMalloc(&ctx.gpu_activations.d_topk_v,
-                      (size_t)B * p->experts_per_token * sizeof(float)));
-  HIP_CHECK(hipMalloc(&ctx.gpu_activations.d_topk_i,
-                      (size_t)B * p->experts_per_token * sizeof(int)));
-
-  HIP_CHECK(hipMalloc(&ctx.gpu_activations.d_gate_up,
-                      (size_t)B * IM * sizeof(float)));
-  HIP_CHECK(
-      hipMalloc(&ctx.gpu_activations.d_e_agg, (size_t)B * H * sizeof(float)));
-=======
   // Free previous activations to re-alloc at batch size B
   if (need_realloc) {
     #define FREE_IF(p) if ((p)) HIP_CHECK(hipFree((p)))
@@ -467,7 +420,6 @@
         hipMalloc(&ctx.gpu_activations.d_tb, (size_t)B * D * Hq * sizeof(float)));
     HIP_CHECK(
         hipMalloc(&ctx.gpu_activations.d_tb2, (size_t)B * H * sizeof(float)));
->>>>>>> 052178a1
 
     HIP_CHECK(hipMalloc(&ctx.gpu_activations.d_router_score,
                         (size_t)B * p->n_experts * sizeof(float)));
@@ -476,25 +428,10 @@
     HIP_CHECK(hipMalloc(&ctx.gpu_activations.d_topk_i,
                         (size_t)B * p->experts_per_token * sizeof(int)));
 
-<<<<<<< HEAD
-  // Per-batch KV caches
-  HIP_CHECK(hipMalloc(&ctx.gpu_activations.d_key_cache,
-                      (size_t)B * L * S * KV * sizeof(float)));
-  HIP_CHECK(hipMalloc(&ctx.gpu_activations.d_value_cache,
-                      (size_t)B * L * S * KV * sizeof(float)));
-  // Auxiliary buffers
-  HIP_CHECK(hipMalloc(&ctx.gpu_activations.d_att,
-                      (size_t)B * Hq * S * sizeof(float)));
-  HIP_CHECK(
-      hipMalloc(&ctx.gpu_activations.d_logits, (size_t)B * V * sizeof(float)));
-  HIP_CHECK(
-      hipMalloc(&ctx.gpu_activations.d_inv_rms, (size_t)B * sizeof(float)));
-=======
     HIP_CHECK(hipMalloc(&ctx.gpu_activations.d_gate_up,
                         (size_t)B * IM * sizeof(float)));
     HIP_CHECK(
         hipMalloc(&ctx.gpu_activations.d_e_agg, (size_t)B * H * sizeof(float)));
->>>>>>> 052178a1
 
     HIP_CHECK(hipMalloc(&ctx.gpu_activations.d_qkv,
                         (size_t)B * (D * (Hq + 2 * Hk)) * sizeof(float)));
